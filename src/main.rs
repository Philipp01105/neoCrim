use clap::{Arg, Command};
use log::LevelFilter;
use log4rs::append::file::FileAppender;
use log4rs::config::{Appender, Root};
use log4rs::encode::pattern::PatternEncoder;
use log4rs::Config;
use neocrim::input::EventHandler;
use neocrim::ui::{restore_terminal, setup_terminal, Renderer};
use neocrim::{App, Result};
use std::path::PathBuf;

fn main() -> Result<()> {
    let matches = Command::new("neocrim")
        .version("0.1.0")
        .author("NeoCrim Team")
        .about("A modern Neovim clone written in Rust")
        .arg(
            Arg::new("files")
                .help("Files to open")
                .value_name("FILE")
                .num_args(0..)
                .value_parser(clap::value_parser!(PathBuf)),
        )
        .arg(
            Arg::new("config")
                .long("config")
                .short('c')
                .help("Use custom config file")
                .value_name("CONFIG")
                .value_parser(clap::value_parser!(PathBuf)),
        )
        .get_matches();

    let logfile = FileAppender::builder()
        .encoder(Box::new(PatternEncoder::new("{l} - {m}\n")))
        .build("log.log")?;

    let config = Config::builder()
        .appender(Appender::builder().build("logfile", Box::new(logfile)))
<<<<<<< HEAD
        .build(Root::builder()
            .appender("logfile")
            .build(if cfg!(debug_assertions){
                LevelFilter::Debug
            }else{
                LevelFilter::Off
            }))?;
=======
        .build(Root::builder().appender("logfile").build(LevelFilter::Off))?;
>>>>>>> dcda0243

    log4rs::init_config(config).expect("TODO: panic message");

    log::info!("Starting neocrim...");

    let mut app = App::new()?;
    let mut event_handler = EventHandler::new();

    if let Some(files) = matches.get_many::<PathBuf>("files") {
        for file_path in files {
            if let Err(e) = app.open_file(file_path.clone()) {
                eprintln!("Error opening file {}: {}", file_path.display(), e);
            }
        }
    }

    let mut terminal = setup_terminal()?;
    let mut renderer =
        Renderer::new_with_glass_effects(app.config.theme.clone(), &app.config.current_theme);

    loop {
        app.update_cursor_blink();
        app.check_file_changes();
        renderer.update_theme_with_effects(app.config.theme.clone(), &app.config.current_theme);

        let (width, _) = crossterm::terminal::size()?;
        app.update_horizontal_scroll(width as usize);

        terminal.draw(|frame| {
            renderer.render(frame, &mut app);
        })?;

        event_handler.handle_events(&mut app)?;

        if app.should_quit {
            break;
        }
    }

    restore_terminal()?;

    Ok(())
}<|MERGE_RESOLUTION|>--- conflicted
+++ resolved
@@ -37,7 +37,6 @@
 
     let config = Config::builder()
         .appender(Appender::builder().build("logfile", Box::new(logfile)))
-<<<<<<< HEAD
         .build(Root::builder()
             .appender("logfile")
             .build(if cfg!(debug_assertions){
@@ -45,9 +44,6 @@
             }else{
                 LevelFilter::Off
             }))?;
-=======
-        .build(Root::builder().appender("logfile").build(LevelFilter::Off))?;
->>>>>>> dcda0243
 
     log4rs::init_config(config).expect("TODO: panic message");
 
